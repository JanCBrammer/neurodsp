--- conflicted
+++ resolved
@@ -94,12 +94,7 @@
             # Discard time windows with high total log powers, round up so it doesn't get a zero
             for chan in range(numchan):
                 outlier_inds[chan, :] = np.argsort(np.mean(np.log10(spg[chan, :, :]), axis=0))[-n_discard:]
-<<<<<<< HEAD
-                spg_[chan, :, :] = np.delete(spg[chan], outlier_inds[chan, :], axis=-1)
-
-=======
                 spg_temp[chan, :, :] = np.delete(spg[chan], outlier_inds[chan, :], axis=-1)
->>>>>>> a8bb6f65
             spg = spg_temp
 
         if method == 'mean':
